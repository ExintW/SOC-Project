import os
import pandas as pd
import sys

sys.path.append(os.path.abspath(os.path.join(os.path.dirname(__file__), "..")))
from globals import *  # Expects DATA_DIR, PROCESSED_DIR, OUTPUT_DIR

def parquet_to_csv(input_path: str, output_path: str = None) -> None:
    if output_path is None:
        base, _ = os.path.splitext(input_path)
        output_path = base + '.csv'

    df = pd.read_parquet(input_path)
    df.to_csv(output_path, index=False)
    print(f"Converted '{input_path}' → '{output_path}'")


if __name__ == "__main__":
    # Your specific paths
<<<<<<< HEAD
    input_file = r"D:\EcoSci\Dr.Shi\SOC_Github\Output\Data\SOC_Future 4\585\SOC_terms_2100_12_River.parquet"
    output_dir = r"D:\EcoSci\Dr.Shi\SOC_Github\Output\Data\SOC_Future 4\585"
=======
    input_file = OUTPUT_DIR / "Data\\SOC_terms_2006_01_River.parquet"
    output_dir = OUTPUT_DIR
>>>>>>> 2743ba34

    # Build the output filename by replacing the .parquet suffix with .csv
    filename = os.path.basename(input_file)                    # "SOC_terms_1971_06_River.parquet"
    base, _   = os.path.splitext(filename)                     # ("SOC_terms_1971_06_River", ".parquet")
    output_file = os.path.join(output_dir, base + ".csv")      # ".../SOC_terms_1971_06_River.csv"

    parquet_to_csv(input_file, output_file)<|MERGE_RESOLUTION|>--- conflicted
+++ resolved
@@ -17,13 +17,8 @@
 
 if __name__ == "__main__":
     # Your specific paths
-<<<<<<< HEAD
-    input_file = r"D:\EcoSci\Dr.Shi\SOC_Github\Output\Data\SOC_Future 4\585\SOC_terms_2100_12_River.parquet"
-    output_dir = r"D:\EcoSci\Dr.Shi\SOC_Github\Output\Data\SOC_Future 4\585"
-=======
     input_file = OUTPUT_DIR / "Data\\SOC_terms_2006_01_River.parquet"
     output_dir = OUTPUT_DIR
->>>>>>> 2743ba34
 
     # Build the output filename by replacing the .parquet suffix with .csv
     filename = os.path.basename(input_file)                    # "SOC_terms_1971_06_River.parquet"
