--- conflicted
+++ resolved
@@ -75,11 +75,7 @@
     print(f"Error processing LAI: {e}")
 
 # Write annual stats to CSV
-<<<<<<< HEAD
 stats_file = output_dir / "annual_LAI_stats_2000-2015.csv"
-=======
-stats_file = output_dir / "annual_LAI_stats_1950-2000.csv"
->>>>>>> 34fbf056
 with open(stats_file, "w", newline="") as f:
     writer = csv.writer(f)
     writer.writerow(["variable", "year", "min", "max", "mean"])
