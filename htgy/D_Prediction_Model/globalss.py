import numpy as np

USE_PARQUET = True  # Save output df as parquet instead of csv
CLEAN_OUTDIR = True
SAVE_NC = False

desired_crs = "EPSG:4326"
#desired_crs = "EPSG:3857"
BULK_DENSITY = 1300  # Convert dam capacity from 10,000 m³ to tons using a bulk density of 1300 t/m³.
DEPTH = 0.2
CELL_AREA_HA = 100.0  # 1 km² = 100 ha
M_soil = 2.6e8  # total soil mass per cell (kg)
INIT_YEAR = 2007
PRESENT_YEAR = 2025
# global_timestep = 0
USE_CMIP6 = True            # Use CMIP6 lai for present and past simulations (Uses ERA5 if False)

############################ UNet Hyperparameters ##############################
BATCH_SIZE = 4
NUM_EPOCHS = 20
LEARNING_RATE = 1e-4
PRINT_FREQ = 10

############################ Parameters ##############################
<<<<<<< HEAD
C_INIT_CAP = 80
=======
C_INIT_CAP = 1e9 # 12 
>>>>>>> 42c9d1d2

USE_TIKHONOV = True         # If this is True, RUN_FROM_EQUIL also has to be True
REG_CONST = 0.275           # Not using this if spatial reg is true
USE_SPATIAL_REG = True      
REG_CONST_BASE = 0.25      # 0.2 # 0.25
REG_ALPHA = 30              # 1 # 10
USE_K_FOR_SPATIAL = False   # If False, use A for spatial. K for spatial uses different lambda for C fast and slow

RUN_FROM_EQUIL = True       # if True, past will start from end_year
EQUIL_YEAR = 2014           # Make sure to set end_year to this if run from equil

FAST_DAMP_START = 0.5       # only damp if any of C_fast_current is > this value
LAMBDA_FAST = 0.99          # for damping, set to 0 to disable
FAST_DAMP_THRESH = 1e9      # 0.4  # if diff > this value, then do damping (0 to damp all, inf to disable damp)
LAMBDA_SLOW = 0             # for damping,   set to 0 to disable

ALPHA = 0.20                # for humification -> % minerized C fast that becomes C slow  (0 to disable)

A_MAX = 1 # 0.1
D_MAX = 1e9

L_FAST_MIN = 0 # 0.7
L_SLOW_MIN = 0 # 0.95

K_SLOW_MAX = 1e9 # 0.08

V_FAST_PROP = 0.8           # for vegetation input proportion
V_FACTOR = 7                # for vegetation scaling (set to 1 to disable)
V_MIN_CLIP = 0 # 0.01           # original: mean = 0.067, max = 0.207, min = 0.0079 (None to disable)
V_SCALING_FACTOR = 0      # for additional V gain that is scaling with SOC: V = V + V_SCALING_FACTOR * SOC, 0 to disable

P_FAST_DIV_FACTOR = 10      # divide p_fast grid by this, 1 to use original

C_MIN_CAP = 0.001            # Min of C, to avoid dead areas when past
C_FAST_MAX = 1e9 # 2
C_SLOW_MAX = 1e9 # 10
######################################################################

class INIT_VALUES:
    SOC = None
    SOC_valid = None
    DEM = None
    SAND = None
    SILT = None
    CLAY = None
    LANDUSE = None
    REGION = None
    SLOPE = None
    K_fast = None
    K_slow = None
    C_fast = None
    C_slow = None
    
    @classmethod
    def reset(cls):
        for key in list(cls.__dict__):
            if not key.startswith('__') and not callable(getattr(cls, key)):
                setattr(cls, key, None)
    

class MAP_STATS:
    df_dam = None
    df_prop = None
    
    grid_x = None
    grid_y = None

    loess_border_geom = None
    
    lat_col = None
    lon_col = None
    
    p_fast_grid = None
    
    large_outlet_mask = None
    small_outlet_mask = None
    
    small_boundary_mask = None
    large_boundary_mask = None

    loess_border_mask = None
    river_mask = None
    
    C_fast_current = None
    C_slow_current = None
    
    C_fast_prev = None
    C_slow_prev = None
    
    C_fast_equil_list = []
    C_slow_equil_list = []
    
    @classmethod
    def reset(cls):
        for key in list(cls.__dict__):
            if not key.startswith('__') and not callable(getattr(cls, key)):
                setattr(cls, key, None)<|MERGE_RESOLUTION|>--- conflicted
+++ resolved
@@ -22,15 +22,11 @@
 PRINT_FREQ = 10
 
 ############################ Parameters ##############################
-<<<<<<< HEAD
 C_INIT_CAP = 80
-=======
-C_INIT_CAP = 1e9 # 12 
->>>>>>> 42c9d1d2
 
 USE_TIKHONOV = True         # If this is True, RUN_FROM_EQUIL also has to be True
 REG_CONST = 0.275           # Not using this if spatial reg is true
-USE_SPATIAL_REG = True      
+USE_SPATIAL_REG = True
 REG_CONST_BASE = 0.25      # 0.2 # 0.25
 REG_ALPHA = 30              # 1 # 10
 USE_K_FOR_SPATIAL = False   # If False, use A for spatial. K for spatial uses different lambda for C fast and slow
@@ -45,7 +41,7 @@
 
 ALPHA = 0.20                # for humification -> % minerized C fast that becomes C slow  (0 to disable)
 
-A_MAX = 1 # 0.1
+A_MAX = 0.1 # 0.1
 D_MAX = 1e9
 
 L_FAST_MIN = 0 # 0.7
@@ -115,10 +111,10 @@
     
     C_fast_prev = None
     C_slow_prev = None
-    
+
     C_fast_equil_list = []
     C_slow_equil_list = []
-    
+
     @classmethod
     def reset(cls):
         for key in list(cls.__dict__):
