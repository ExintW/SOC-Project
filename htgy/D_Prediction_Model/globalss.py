import numpy as np

USE_PARQUET = True  # Save output df as parquet instead of csv
CLEAN_OUTDIR = True
SAVE_NC = False

desired_crs = "EPSG:4326"
#desired_crs = "EPSG:3857"
BULK_DENSITY = 1300  # Convert dam capacity from 10,000 m³ to tons using a bulk density of 1300 t/m³.
DEPTH = 0.2
CELL_AREA_HA = 100.0  # 1 km² = 100 ha
M_soil = 2.6e8  # total soil mass per cell (kg)
INIT_YEAR = 2007
PRESENT_YEAR = 2025
# global_timestep = 0
USE_CMIP6 = True            # Use CMIP6 lai for present and past simulations (Uses ERA5 if False)

############################ UNet Hyperparameters ##############################
BATCH_SIZE = 4
NUM_EPOCHS = 20
LEARNING_RATE = 1e-4
PRINT_FREQ = 10

############################ Parameters ##############################
<<<<<<< HEAD
C_INIT_CAP = 1e9 # 12 
C_INIT_FACTOR = 1
=======
C_INIT_CAP = 80
>>>>>>> aaa3cf2c

USE_TIKHONOV = False         # If this is True, RUN_FROM_EQUIL also has to be True
REG_CONST = 0.275           # Not using this if spatial reg is true
<<<<<<< HEAD
USE_SPATIAL_REG = True      
REG_CONST_BASE = 0.01      # 0.2 # 0.25
REG_ALPHA = 20              # 1 # 10
USE_K_FOR_SPATIAL = True   # If False, use A for spatial. K for spatial uses different lambda for C fast and slow

RUN_FROM_EQUIL = True       # if True, past will start from end_year
EQUIL_YEAR = 2009           # Make sure to set end_year to this if run from equil
USE_1980_EQUIL = True       # if True, past will use 1980 soc as prior knowledge if cur year is closer to 1980
ALWAYS_USE_1980 = True      # if True, always use 1980 as prior knowledge
=======
USE_SPATIAL_REG = False
REG_CONST_BASE = 0.25      # 0.2 # 0.25
REG_ALPHA = 30              # 1 # 10
USE_K_FOR_SPATIAL = False   # If False, use A for spatial. K for spatial uses different lambda for C fast and slow

RUN_FROM_EQUIL = False       # if True, past will start from end_year
EQUIL_YEAR = 2014           # Make sure to set end_year to this if run from equil
>>>>>>> aaa3cf2c

FAST_DAMP_START = 0.5       # only damp if any of C_fast_current is > this value
LAMBDA_FAST = 0.99          # for damping, set to 0 to disable
FAST_DAMP_THRESH = 1e9      # 0.4  # if diff > this value, then do damping (0 to damp all, inf to disable damp)
LAMBDA_SLOW = 0             # for damping,   set to 0 to disable

ALPHA = 0.20                # for humification -> % minerized C fast that becomes C slow  (0 to disable)

A_MAX = 1e9 # 0.1
D_MAX = 1e9

L_FAST_MIN = 0 # 0.7
L_SLOW_MIN = 0 # 0.95

K_SLOW_MAX = 1e9 # 0.08

V_FAST_PROP = 0.8           # for vegetation input proportion
<<<<<<< HEAD
V_FACTOR = 7                # for vegetation scaling (set to 1 to disable)
=======
V_FACTOR = 8                # for vegetation scaling (set to 1 to disable)
>>>>>>> aaa3cf2c
V_MIN_CLIP = 0 # 0.01           # original: mean = 0.067, max = 0.207, min = 0.0079 (None to disable)
V_SCALING_FACTOR = 0      # for additional V gain that is scaling with SOC: V = V + V_SCALING_FACTOR * SOC, 0 to disable

P_FAST_DIV_FACTOR = 10      # divide p_fast grid by this, 1 to use original

C_MIN_CAP = 0.001            # Min of C, to avoid dead areas when past
C_FAST_MAX = 1e9 # 2
C_SLOW_MAX = 1e9 # 10
######################################################################

class INIT_VALUES:
    SOC = None
    SOC_valid = None
    DEM = None
    SAND = None
    SILT = None
    CLAY = None
    LANDUSE = None
    REGION = None
    SLOPE = None
    K_fast = None
    K_slow = None
    C_fast = None
    C_slow = None
    SOC_1980_FAST = None
    SOC_1980_SLOW = None
    
    @classmethod
    def reset(cls):
        for key in list(cls.__dict__):
            if not key.startswith('__') and not callable(getattr(cls, key)):
                setattr(cls, key, None)
    

class MAP_STATS:
    df_dam = None
    df_prop = None
    
    grid_x = None
    grid_y = None

    loess_border_geom = None
    
    lat_col = None
    lon_col = None
    
    p_fast_grid = None
    
    large_outlet_mask = None
    small_outlet_mask = None
    
    small_boundary_mask = None
    large_boundary_mask = None

    loess_border_mask = None
    river_mask = None
    
    C_fast_current = None
    C_slow_current = None
    
    C_fast_prev = None
    C_slow_prev = None

    C_fast_equil_list = []
    C_slow_equil_list = []

    @classmethod
    def reset(cls):
        for key in list(cls.__dict__):
            if not key.startswith('__') and not callable(getattr(cls, key)):
                setattr(cls, key, None)<|MERGE_RESOLUTION|>--- conflicted
+++ resolved
@@ -22,16 +22,11 @@
 PRINT_FREQ = 10
 
 ############################ Parameters ##############################
-<<<<<<< HEAD
-C_INIT_CAP = 1e9 # 12 
+C_INIT_CAP = 80
 C_INIT_FACTOR = 1
-=======
-C_INIT_CAP = 80
->>>>>>> aaa3cf2c
 
 USE_TIKHONOV = False         # If this is True, RUN_FROM_EQUIL also has to be True
 REG_CONST = 0.275           # Not using this if spatial reg is true
-<<<<<<< HEAD
 USE_SPATIAL_REG = True      
 REG_CONST_BASE = 0.01      # 0.2 # 0.25
 REG_ALPHA = 20              # 1 # 10
@@ -41,15 +36,6 @@
 EQUIL_YEAR = 2009           # Make sure to set end_year to this if run from equil
 USE_1980_EQUIL = True       # if True, past will use 1980 soc as prior knowledge if cur year is closer to 1980
 ALWAYS_USE_1980 = True      # if True, always use 1980 as prior knowledge
-=======
-USE_SPATIAL_REG = False
-REG_CONST_BASE = 0.25      # 0.2 # 0.25
-REG_ALPHA = 30              # 1 # 10
-USE_K_FOR_SPATIAL = False   # If False, use A for spatial. K for spatial uses different lambda for C fast and slow
-
-RUN_FROM_EQUIL = False       # if True, past will start from end_year
-EQUIL_YEAR = 2014           # Make sure to set end_year to this if run from equil
->>>>>>> aaa3cf2c
 
 FAST_DAMP_START = 0.5       # only damp if any of C_fast_current is > this value
 LAMBDA_FAST = 0.99          # for damping, set to 0 to disable
@@ -67,11 +53,7 @@
 K_SLOW_MAX = 1e9 # 0.08
 
 V_FAST_PROP = 0.8           # for vegetation input proportion
-<<<<<<< HEAD
-V_FACTOR = 7                # for vegetation scaling (set to 1 to disable)
-=======
 V_FACTOR = 8                # for vegetation scaling (set to 1 to disable)
->>>>>>> aaa3cf2c
 V_MIN_CLIP = 0 # 0.01           # original: mean = 0.067, max = 0.207, min = 0.0079 (None to disable)
 V_SCALING_FACTOR = 0      # for additional V gain that is scaling with SOC: V = V + V_SCALING_FACTOR * SOC, 0 to disable
 
