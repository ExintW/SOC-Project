from globalss import *
from globals import *  
import math
import time
from numba import njit

_NEIGHBOR_OFFSETS = ((-1, -1), (-1, 0), (-1, 1),
                    ( 0, -1),          ( 0, 1),
                    ( 1, -1), ( 1, 0), ( 1, 1))
_NEIGHBOR_DIST   = (math.sqrt(2), 1.0, math.sqrt(2),
                    1.0,                        1.0,
                    math.sqrt(2), 1.0, math.sqrt(2))

# =============================================================================
# VEGETATION INPUT & UPDATED SOC DYNAMIC MODEL
# =============================================================================

def vegetation_input(LAI):
    """
    Compute vegetation input based on LAI using an empirical formula.
    E.g., V = a * LAI + b
    # floor at a tiny positive value so log never sees zero or negatives
    """
    LAI_safe = np.maximum(LAI, 1e-6)
    return 0.11434652 * np.log(LAI_safe) + 0.08709953

# def soc_dynamic_model(C_fast, C_slow,
#                       soc_loss_g_kg_month, D_soil, D_soc, V,
#                       K_fast, K_slow, p_fast_grid, dt, M_soil, lost_soc):
#     """
#     Update SOC pools (g/kg) for one month.
#     - Erosion removes SOC (soc_loss_g_kg_month).
#     - Deposition adds SOC (converted from D_soc to g/kg).
#     - Vegetation adds new SOC input.
#     - Reaction (decay) reduces each pool at rates K_fast, K_slow.
#     - Lost SOC (e.g., to rivers) is subtracted.
#     """
#     # Erosion partitioned into fast & slow
#     erosion_fast = -soc_loss_g_kg_month * p_fast_grid
#     erosion_slow = -soc_loss_g_kg_month * (1 - p_fast_grid)

#     # Deposition: (D_soc * 1000) / M_soil -> convert t -> g, then per kg soil
#     deposition_concentration = (D_soc * 1000.0) / M_soil
#     deposition_fast = deposition_concentration * p_fast_grid
#     deposition_slow = deposition_concentration * (1 - p_fast_grid)

#     # Vegetation input
#     vegetation_fast = V * p_fast_grid
#     vegetation_slow = V * (1 - p_fast_grid)

#     # Reaction/decay
#     reaction_fast = -K_fast * C_fast
#     reaction_slow = -K_slow * C_slow

#     # Lost SOC partition
#     lost_fast = lost_soc * p_fast_grid
#     lost_slow = lost_soc * (1 - p_fast_grid)

#     # print(f"erosion_fast mean = {np.nanmean(erosion_fast)}")
#     # print(f"erosion_slow mean = {np.nanmean(erosion_slow)}")
#     # print(f"deposition_fast mean = {np.nanmean(deposition_fast)}")
#     # print(f"deposition_slow mean = {np.nanmean(deposition_slow)}")
#     # print(f"vegetation_fast mean = {np.nanmean(vegetation_fast)}")
#     # print(f"vegetation_slow mean = {np.nanmean(vegetation_slow)}")
#     # print(f"reaction_fast mean = {np.nanmean(reaction_fast)}")
#     # print(f"reaction_slow mean = {np.nanmean(reaction_slow)}")
#     # print(f"lost_fast mean = {np.nanmean(lost_fast)}")
#     # print(f"lost_slow mean = {np.nanmean(lost_slow)}")
    
#     # Update each pool
#     C_fast_new = np.maximum(
#         C_fast + (erosion_fast + deposition_fast + vegetation_fast + reaction_fast - lost_fast) * dt,
#         0
#     )
#     C_slow_new = np.maximum(
#         C_slow + (erosion_slow + deposition_slow + vegetation_slow + reaction_slow - lost_slow) * dt,
#         0
#     )
#     return C_fast_new, C_slow_new

# def soc_dynamic_model_past(C_fast, C_slow,
#                       soc_loss_g_kg_month, D_soil, D_soc, V,
#                       K_fast, K_slow, p_fast_grid, dt, M_soil, lost_soc):
#     """
#     Update SOC pools (g/kg) for one month.
#     - Erosion removes SOC (soc_loss_g_kg_month).
#     - Deposition adds SOC (converted from D_soc to g/kg).
#     - Vegetation adds new SOC input.
#     - Reaction (decay) reduces each pool at rates K_fast, K_slow.
#     - Lost SOC (e.g., to rivers) is subtracted.
#     """
#     # Erosion partitioned into fast & slow
#     erosion_fast = -soc_loss_g_kg_month * p_fast_grid
#     erosion_slow = -soc_loss_g_kg_month * (1 - p_fast_grid)

#     # Deposition: (D_soc * 1000) / M_soil -> convert t -> g, then per kg soil
#     deposition_concentration = (D_soc * 1000.0) / M_soil
#     deposition_fast = deposition_concentration * p_fast_grid
#     deposition_slow = deposition_concentration * (1 - p_fast_grid)

#     # Vegetation input
#     vegetation_fast = V * p_fast_grid
#     vegetation_slow = V * (1 - p_fast_grid)

#     # Reaction/decay
#     reaction_fast = C_fast - C_fast/(1-K_fast)
#     reaction_slow = C_slow - C_slow/(1-K_slow)

#     # Lost SOC partition
#     Lost_concentration = (lost_soc * 1000.0) / M_soil
#     lost_fast = Lost_concentration * p_fast_grid
#     lost_slow = Lost_concentration * (1 - p_fast_grid)

#     # Update each pool
#     C_fast_new = np.maximum(
#         C_fast + (erosion_fast - deposition_fast + vegetation_fast + reaction_fast - lost_fast) * dt,
#         0
#     )
#     C_slow_new = np.maximum(
#         C_slow + (erosion_slow - deposition_slow + vegetation_slow + reaction_slow - lost_slow) * dt,
#         0
#     )
#     return C_fast_new, C_slow_new

def get_deposition_of_point(E_tcell, A, point, dep_soil, dep_soc, 
                            DEM, C_total, small_boundary_mask, 
                            small_outlet_mask, large_boundary_mask,
                            large_outlet_mask, loess_border_mask,):
    row, col = point
    total_slope = 0.0
    neighbours = []  # neighbours indicies that are lower than cur point
    nrows, ncols = DEM.shape
    for (dx, dy), dist in zip(_NEIGHBOR_OFFSETS, _NEIGHBOR_DIST):
        nr, nc = row + dx, col + dy
        # map bounds check
        if nr < 0 or nr >= nrows or nc < 0 or nc >= ncols:
            continue
        # 2) Skip if neighbour is outside the Loess Plateau boundary
        if not loess_border_mask[nr][nc]:
            continue
        # 流域检查
        if small_boundary_mask[row, col] != small_boundary_mask[nr,nc] and not small_outlet_mask[row, col]:
            continue
        if large_boundary_mask[row, col] != large_boundary_mask[nr,nc] and not large_outlet_mask[row, col]:
            continue
        
        diff = DEM[row, col] - DEM[nr, nc]
        if diff > 0.0:
            slope = diff / dist
            neighbours.append((nr, nc, slope))
            total_slope += slope
            
    if total_slope == 0.0:
        return
    
    for nr, nc, slope in neighbours:
        w = slope / total_slope
        dep_soc[nr, nc]  += A[row, col] * C_total * w
        dep_soil[nr, nc] += E_tcell[row, col] * w
      

def soc_dynamic_model(E_tcell, A, sorted_indices, dam_max_cap, dam_cur_stored, active_dams, V, past=False):
    dt = 1
    if past:
        dt = -1

    C_fast_current = MAP_STATS.C_fast_current
    C_slow_current = MAP_STATS.C_slow_current
    river_mask = MAP_STATS.river_mask
    K_fast = INIT_VALUES.K_fast
    K_slow = INIT_VALUES.K_slow
    DEM = INIT_VALUES.DEM
    small_boundary_mask = MAP_STATS.small_boundary_mask
    small_outlet_mask = MAP_STATS.small_outlet_mask
    large_boundary_mask = MAP_STATS.large_boundary_mask
    large_outlet_mask = MAP_STATS.large_outlet_mask
    loess_border_mask = MAP_STATS.loess_border_mask

    init_fast_proportion = MAP_STATS.p_fast_grid
    init_slow_proportion = 1 - MAP_STATS.p_fast_grid

    shape = DEM.shape
    dep_soil = np.zeros(shape, np.float64)
    dep_soc   = np.zeros(shape, np.float64)
    ero_soil  = np.zeros(shape, np.float64)
    ero_soc   = np.zeros(shape, np.float64)
    lost_soc = np.zeros(shape, dtype=np.float64)      # keep track of river losses

    if not past:
        del_soc_fast  = np.zeros(shape, dtype=np.float64) # Change in SOC
        del_soc_slow  = np.zeros(shape, dtype=np.float64) # Change in SOC
        del_soc_fast[~MAP_STATS.loess_border_mask] = np.nan
        del_soc_slow[~MAP_STATS.loess_border_mask] = np.nan
    else:
        L_fast = np.zeros(shape, dtype=np.float64)
        L_slow = np.zeros(shape, dtype=np.float64)

        C_fast_past = np.zeros(shape, np.float64)
        C_slow_past = np.zeros(shape, np.float64)
        C_fast_past[~MAP_STATS.loess_border_mask] = np.nan
        C_slow_past[~MAP_STATS.loess_border_mask] = np.nan

    A = np.clip(A, None, 0.1)
    
    total_dep_time = 0.0
    
    time_start = time.time()
    prev_dem = 1e9
    for point in sorted_indices:
        row = point[0]
        col = point[1]

        if not loess_border_mask[row][col]:
            continue
        
        assert DEM[row][col] <= prev_dem, f"Error: DEM not in decending order! cur_dem = {DEM[row][col]}, prev_dem = {prev_dem}"
        prev_dem= DEM[row][col]

        # fast_proportion = C_fast_current[row][col] / (C_slow_current[row][col] + C_fast_current[row][col] + 1e-9)
        # slow_proportion = C_slow_current[row][col] / (C_slow_current[row][col] + C_fast_current[row][col] + 1e-9)

        # A[row][col] = min(A[row][col], 0.1)
        # K_fast[row][col] = min(K_fast[row][col], 0.1)
        # K_slow[row][col] = min(K_slow[row][col], 0.1)
        # V[row][col] = min(V[row][col] * 100, 0.4)
        
        if river_mask[row][col]:
            lost_soc[row][col] += dep_soc[row][col]
            C_fast_current[row][col] = 0.0
            C_slow_current[row][col] = 0.0
            continue
        
        if past:
            L_fast = 1 - K_fast[row][col]
            L_slow = 1 - K_slow[row][col]
            ero_soc[row][col] = A[row][col].copy()
        else:
            ero_soc[row][col] = A[row][col] * (C_fast_current[row][col] + C_slow_current[row][col])
        
        dam_proportion = 1
        
        if active_dams[row][col]:    # is dam
            if dam_cur_stored[row][col] <= dam_max_cap[row][col]:
                ero_soc[row][col] = 0.0
                ero_soil[row][col] = 0.0
                dam_proportion = 0.0
            else:
                extra_soil = dam_cur_stored[row][col] - dam_max_cap[row][col]
                assert extra_soil > 0, f'Error: dam extra soil <= 0: dam_cur_stored[row][col] = {dam_cur_stored[row][col]}, dam_max_cap[row][col] = {dam_max_cap[row][col]}'
                ero_proportion = extra_soil / dam_cur_stored[row][col]
                assert ero_proportion <= 1, f'Error: extra soil > total soil in dam: extra_soil = {extra_soil}, dam_cur_stored[row][col] = {dam_cur_stored[row][col]}, dam_max_cap[row][col] = {dam_max_cap[row][col]}'
                ero_soc[row][col] = A[row][col] * ero_proportion
                if not past:
                    ero_soc[row][col] *= (C_fast_current[row][col] + C_slow_current[row][col])   # Only extra soc (over capacity) will erode
                ero_soil[row][col] = ero_proportion * E_tcell[row][col]    # Only extra soil (over capacity) will erode
                dam_proportion = ero_proportion
            dam_cur_stored[row][col] += dt * dep_soil[row][col]
            dam_cur_stored[row][col] -= dt * ero_soil[row][col]
        
        if past:
            L_fast -= ero_soc[row][col] * init_fast_proportion[row][col]
            L_slow -= ero_soc[row][col] * init_slow_proportion[row][col]
<<<<<<< HEAD
            
            # C_fast_past[row][col] = C_fast_current[row][col] - (init_fast_proportion[row][col] * V[row][col])
            C_fast_past[row][col] = C_fast_current[row][col] -  (V_FAST_PROP * V[row][col])
=======

            C_fast_past[row][col] = C_fast_current[row][col] - (init_fast_proportion[row][col] * V[row][col])
>>>>>>> 48a5a482
            C_fast_past[row][col] /= L_fast + 1e-9
            # C_slow_past[row][col] = C_slow_current[row][col] - (init_slow_proportion[row][col] * V[row][col])
            C_slow_past[row][col] = C_slow_current[row][col] - (1 - V_FAST_PROP) * V[row][col]
            C_slow_past[row][col] /= L_slow + 1e-9

            if dep_soc[row][col] > 0.0:
                C_fast_past[row][col] -= (init_fast_proportion[row][col] * dep_soc[row][col]) / (L_fast + 1e-9)
                C_slow_past[row][col] -= (init_slow_proportion[row][col] * dep_soc[row][col]) / (L_slow + 1e-9)

            C_fast_past[row][col] = max(C_fast_past[row][col], 0)
            # for humification
            C_slow_past[row][col] -= (ALPHA * C_fast_past[row][col] * K_fast[row][col]) / (L_slow + 1e-9)
            C_slow_past[row][col] = max(C_slow_past[row][col], 0)

        if dam_proportion > 0:
            time1 = time.time()
            get_deposition_of_point(E_tcell, A, point, dep_soil, dep_soc, DEM,
                                    (C_fast_current[row][col] + C_slow_current[row][col]) * dam_proportion,
                                    small_boundary_mask, small_outlet_mask,
                                    large_boundary_mask, large_outlet_mask,
                                    loess_border_mask)
            time2 = time.time()
            total_dep_time += time2 - time1
        
        if not past:
<<<<<<< HEAD
            # del_soc_fast[row][col] += init_fast_proportion[row][col] * (dep_soc[row][col] - ero_soc[row][col] + V[row][col]) - (K_fast[row][col] * C_fast_current[row][col])
            # del_soc_slow[row][col] += init_slow_proportion[row][col] * (dep_soc[row][col] - ero_soc[row][col] + V[row][col]) - (K_slow[row][col] * C_slow_current[row][col])
            del_soc_fast[row][col] += init_fast_proportion[row][col] * (dep_soc[row][col] - ero_soc[row][col]) - (K_fast[row][col] * C_fast_current[row][col]) + V_FAST_PROP * V[row][col]
            del_soc_slow[row][col] += init_slow_proportion[row][col] * (dep_soc[row][col] - ero_soc[row][col]) - (K_slow[row][col] * C_slow_current[row][col]) + (1 - V_FAST_PROP) * V[row][col] + ALPHA * K_fast[row][col] * C_fast_current[row][col]
=======
            del_soc_fast[row][col] += init_fast_proportion[row][col] * (dep_soc[row][col] + V[row][col] - ero_soc[row][col]) - (K_fast[row][col] * C_fast_current[row][col])
            del_soc_slow[row][col] += init_slow_proportion[row][col] * (dep_soc[row][col] + V[row][col] - ero_soc[row][col]) - (K_slow[row][col] * C_slow_current[row][col])

        # if (C_fast_past[row][col] + C_slow_past[row][col]) - (C_fast_current[row][col] + C_slow_current[row][col]) > 30:
        #     print(f"Change in SOC: {(C_fast_past[row][col] + C_slow_past[row][col]) - (C_fast_current[row][col] + C_slow_current[row][col])}")
        #     print(f"\tA = {A[row][col]}")
        #     print()
        #     print(f"\tNew SOC fast: {(C_fast_past[row][col])}")
        #     print(f"\tOld SOC fast: {(C_fast_current[row][col])}")
        #     print(f"\tero_soc fast: {ero_soc[row][col] * fast_proportion}")
        #     print(f"\tdep_soc fast: {dep_soc[row][col] * fast_proportion}")
        #     print(f"\tV fast: {V[row][col] * fast_proportion}")
        #     print(f"\tL_fast: {L_fast}")
        #     print(f"\tK_fast: {K_fast[row][col]}")
        #     print(f"\tA fast: {A[row][col] * fast_proportion}")
        #     print(f"\tfast proportion: {fast_proportion}")
        #     print()
        #     print(f"\tNew SOC slow: {(C_slow_past[row][col])}")
        #     print(f"\tOld SOC slow: {(C_slow_current[row][col])}")
        #     print(f"\tero_soc slow: {ero_soc[row][col] * slow_proportion}")
        #     print(f"\tdep_soc slow: {dep_soc[row][col] * slow_proportion}")
        #     print(f"\tV slow: {V[row][col] * slow_proportion}")
        #     print(f"\tL_slow: {L_slow}")
        #     print(f"\tK_slow: {K_slow[row][col]}")
        #     print(f"\tA slow: {A[row][col] * slow_proportion}")
        #     print(f"\tslow proportion: {slow_proportion}")
>>>>>>> 48a5a482
        
    time_end = time.time()
    
    print(f'avg fast_proportion = {np.nanmean(C_fast_current / (C_slow_current + C_fast_current + 1e-9))}, max = {np.nanmax(C_fast_current / (C_slow_current + C_fast_current + 1e-9))}, min = {np.nanmin(C_fast_current / (C_slow_current + C_fast_current + 1e-9))}')
    print(f'avg K_fast = {np.nanmean(K_fast)}, max = {np.nanmax(K_fast)}, min = {np.nanmin(K_fast)}')
    print(f'avg K_slow = {np.nanmean(K_slow)}, max = {np.nanmax(K_slow)}, min = {np.nanmin(K_slow)}')
    print(f'avg C_fast_current = {np.nanmean(C_fast_current)}, max = {np.nanmax(C_fast_current)}, min = {np.nanmin(C_fast_current)}')
    print(f'avg C_slow_current = {np.nanmean(C_slow_current)}, max = {np.nanmax(C_slow_current)}, min = {np.nanmin(C_slow_current)}')
    print(f'avg dep_soc = {np.nanmean(dep_soc)}, max = {np.nanmax(dep_soc)}, min = {np.nanmin(dep_soc)}')
    print(f'avg ero_soc = {np.nanmean(ero_soc)}, max = {np.nanmax(ero_soc)}, min = {np.nanmin(ero_soc)}')
    print(f'avg A = {np.nanmean(A)}, max = {np.nanmax(A)}, min = {np.nanmin(A)}')
    print(f'avg V = {np.nanmean(V)}, max = {np.nanmax(V)}, min = {np.nanmin(V)}')
    if past:
        print(f'avg L_fast = {np.nanmean(L_fast)}, max = {np.nanmax(L_fast)}, min = {np.nanmin(L_fast)}')
    print(f'avg humification = {np.nanmean(ALPHA * K_fast * C_fast_current)}, max = {np.nanmax(ALPHA * K_fast * C_fast_current)}, min = {np.nanmin(ALPHA * K_fast * C_fast_current)}')
    # print(f'max diff = {np.nanmax(C_fast_current) - np.nanmax(C_fast_prev)}')
    # print(f'max Damp = {LAMBDA_FAST * (np.nanmax(C_fast_current) - np.nanmax(C_fast_prev))}')

    print(f"total time: {time_end - time_start}")
    print(f"dep time: {total_dep_time}")
    
    MAP_STATS.C_fast_prev = C_fast_current.copy()
    MAP_STATS.C_slow_prev = C_slow_current.copy()

    if not past:
        C_fast_new = np.maximum((C_fast_current + del_soc_fast), 0)
        C_slow_new = np.maximum((C_slow_current + del_soc_slow), 0)
        damp_fast = LAMBDA_FAST * (C_fast_new - C_fast_current)
        damp_slow = LAMBDA_SLOW * (C_slow_new - C_slow_current)
        C_fast_new -= damp_fast
        C_slow_new -= damp_slow
    else:
        C_fast_new = np.maximum(C_fast_past, 0)
        C_slow_new = np.maximum(C_slow_past, 0)
        damp_fast = LAMBDA_FAST * (C_fast_new - C_fast_current)
        damp_slow = LAMBDA_SLOW * (C_slow_new - C_slow_current)
        C_fast_new -= damp_fast
        C_slow_new -= damp_slow

    print(f'avg damping in fast = {np.nanmean(damp_fast)}, max = {np.nanmax(damp_fast)}, min = {np.nanmin(damp_fast)}')

    return C_fast_new, C_slow_new, dep_soc, lost_soc

# def soc_dynamic_model_past(E_tcell, A, sorted_indices, dam_max_cap, dam_cur_stored, active_dams, V):
#     C_fast_current = MAP_STATS.C_fast_current
#     C_slow_current = MAP_STATS.C_slow_current
#     river_mask = MAP_STATS.river_mask
#     K_fast = INIT_VALUES.K_fast     # setting K_fast = K_slow
#     K_slow = INIT_VALUES.K_slow
#     DEM = INIT_VALUES.DEM
#     small_boundary_mask = MAP_STATS.small_boundary_mask
#     small_outlet_mask = MAP_STATS.small_outlet_mask
#     large_boundary_mask = MAP_STATS.large_boundary_mask
#     large_outlet_mask = MAP_STATS.large_outlet_mask
#     loess_border_mask = MAP_STATS.loess_border_mask

#     shape = DEM.shape
#     dep_soil = np.zeros(shape, np.float64)
#     dep_soc   = np.zeros(shape, np.float64)
#     ero_soil  = np.zeros(shape, np.float64)
#     ero_soc   = np.zeros(shape, np.float64)
#     lost_soc = np.zeros(shape, dtype=np.float64)      # keep track of river losses

#     L_fast = np.zeros(shape, dtype=np.float64)
#     L_slow = np.zeros(shape, dtype=np.float64)

#     C_fast_past = np.zeros(shape, np.float64)
#     C_slow_past = np.zeros(shape, np.float64)
#     C_fast_past[~MAP_STATS.loess_border_mask] = np.nan
#     C_slow_past[~MAP_STATS.loess_border_mask] = np.nan

#     # fast_proportion = MAP_STATS.p_fast_grid
#     # slow_proportion = 1 - MAP_STATS.p_fast_grid

#     total_dep_time = 0.0

#     time_start = time.time()
#     for point in sorted_indices:
#         row = point[0]
#         col = point[1]

#         if not loess_border_mask[row][col]:
#             continue

#         # A[row][col] = min(A[row][col], 0.1)
#         # K_fast[row][col] = min(K_fast[row][col] * 0.015, 0.1)
#         # K_slow[row][col] = min(K_slow[row][col] * 0.015, 0.1)
#         # V[row][col] = min(V[row][col] * 100, 0.4)

#         fast_proportion = C_fast_current[row][col] / (C_slow_current[row][col] + C_fast_current[row][col] + 1e-9)
#         slow_proportion = C_slow_current[row][col] / (C_slow_current[row][col] + C_fast_current[row][col] + 1e-9)

#         if river_mask[row][col]:
#             lost_soc[row][col] += dep_soc[row][col]
#             C_fast_current[row][col] = 0.0
#             C_slow_current[row][col] = 0.0
#             continue

#         L_fast = 1 - K_fast[row][col]
#         L_slow = 1 - K_slow[row][col]

#         ero_soc[row][col] = A[row][col].copy()

#         dam_proportion = 1

#         if active_dams[row][col]:    # is dam
#             if dam_cur_stored[row][col] <= dam_max_cap[row][col]:
#                 ero_soc[row][col] = 0.0
#                 ero_soil[row][col] = 0.0
#                 dam_proportion = 0.0
#             else:
#                 extra_soil = dam_cur_stored[row][col] - dam_max_cap[row][col]
#                 assert extra_soil > 0, f'Error: dam extra soil <= 0: dam_cur_stored[row][col] = {dam_cur_stored[row][col]}, dam_max_cap[row][col] = {dam_max_cap[row][col]}'
#                 ero_proportion = extra_soil / dam_cur_stored[row][col]
#                 assert ero_proportion <= 1, f'Error: extra soil > total soil in dam: extra_soil = {extra_soil}, dam_cur_stored[row][col] = {dam_cur_stored[row][col]}, dam_max_cap[row][col] = {dam_max_cap[row][col]}'
#                 ero_soc[row][col] = A[row][col] * ero_proportion    # Only extra soc (over capacity) will erode
#                 ero_soil[row][col] = ero_proportion * E_tcell[row][col]    # Only extra soil (over capacity) will erode
#                 dam_proportion = ero_proportion
#             dam_cur_stored[row][col] -= dep_soil[row][col]
#             dam_cur_stored[row][col] += ero_soil[row][col]

#         L_fast -= ero_soc[row][col] * fast_proportion
#         L_slow -= ero_soc[row][col] * slow_proportion

#         C_fast_past[row][col] = C_fast_current[row][col] - (fast_proportion * V[row][col])
#         C_fast_past[row][col] /= L_fast + 1e-9
#         C_slow_past[row][col] = C_slow_current[row][col] - (slow_proportion * V[row][col])
#         C_slow_past[row][col] /= L_slow + 1e-9

#         if dep_soc[row][col] > 0.0:
#             C_fast_past[row][col] -= (fast_proportion * dep_soc[row][col]) / (L_fast + 1e-9)
#             C_slow_past[row][col] -= (slow_proportion * dep_soc[row][col]) / (L_slow + 1e-9)

#         C_fast_past[row][col] = max(C_fast_past[row][col], 0)
#         C_slow_past[row][col] = max(C_slow_past[row][col], 0)

#         if dam_proportion > 0:
#             time1 = time.time()
#             get_deposition_of_point(E_tcell, A, point, dep_soil, dep_soc, DEM,
#                                     (C_fast_past[row][col] + C_slow_past[row][col]) * dam_proportion,
#                                     small_boundary_mask, small_outlet_mask,
#                                     large_boundary_mask, large_outlet_mask,
#                                     loess_border_mask)
#             time2 = time.time()
#             total_dep_time += time2 - time1

#         # if (C_fast_past[row][col] + C_slow_past[row][col]) - (C_fast_current[row][col] + C_slow_current[row][col]) > 30:
#         #     print(f"Change in SOC: {(C_fast_past[row][col] + C_slow_past[row][col]) - (C_fast_current[row][col] + C_slow_current[row][col])}")
#         #     print(f"\tA = {A[row][col]}")
#         #     print()
#         #     print(f"\tNew SOC fast: {(C_fast_past[row][col])}")
#         #     print(f"\tOld SOC fast: {(C_fast_current[row][col])}")
#         #     print(f"\tero_soc fast: {ero_soc[row][col] * fast_proportion}")
#         #     print(f"\tdep_soc fast: {dep_soc[row][col] * fast_proportion}")
#         #     print(f"\tV fast: {V[row][col] * fast_proportion}")
#         #     print(f"\tL_fast: {L_fast}")
#         #     print(f"\tK_fast: {K_fast[row][col]}")
#         #     print(f"\tA fast: {A[row][col] * fast_proportion}")
#         #     print(f"\tfast proportion: {fast_proportion}")
#         #     print()
#         #     print(f"\tNew SOC slow: {(C_slow_past[row][col])}")
#         #     print(f"\tOld SOC slow: {(C_slow_current[row][col])}")
#         #     print(f"\tero_soc slow: {ero_soc[row][col] * slow_proportion}")
#         #     print(f"\tdep_soc slow: {dep_soc[row][col] * slow_proportion}")
#         #     print(f"\tV slow: {V[row][col] * slow_proportion}")
#         #     print(f"\tL_slow: {L_slow}")
#         #     print(f"\tK_slow: {K_slow[row][col]}")
#         #     print(f"\tA slow: {A[row][col] * slow_proportion}")
#         #     print(f"\tslow proportion: {slow_proportion}")

#     time_end = time.time()

#     print(f'avg fast_proportion = {np.nanmean(C_fast_current / (C_slow_current + C_fast_current + 1e-9))}, max = {np.nanmax(C_fast_current / (C_slow_current + C_fast_current + 1e-9))}, min = {np.nanmin(C_fast_current / (C_slow_current + C_fast_current + 1e-9))}')

#     print(f"total time: {time_end - time_start}")
#     print(f"dep time: {total_dep_time}")

#     return np.maximum(C_fast_past, 0), np.maximum(C_slow_past, 0), dep_soc, lost_soc

###########################################################
#                Inlined and flattened version
###########################################################

# def soc_dynamic_model_new(    
#     E_tcell,
#     A,
#     sorted_indicies,
#     dam_max_cap,
#     dam_cur_stored,
#     active_dams,
#     V,
#     reverse=False
# ):
#     """Flattened SOC dynamic model with inlined deposition logic (bit-for-bit identical)."""
#     # Dimensions
#     rows, cols = INIT_VALUES.DEM.shape
#     size = rows * cols

#     # Flattened 1D views of inputs
#     E_flat       = E_tcell.ravel()
#     A_flat       = A.ravel()
#     V_flat       = V.ravel()
#     dam_max_flat = dam_max_cap.ravel()
#     dam_cur_flat = dam_cur_stored.ravel()
#     active_flat  = active_dams.ravel()
#     river_flat   = MAP_STATS.river_mask.ravel()
#     Cf_flat      = MAP_STATS.C_fast_current.ravel()
#     Cs_flat      = MAP_STATS.C_slow_current.ravel()
#     Kf_flat      = INIT_VALUES.K_fast.ravel()
#     Ks_flat      = INIT_VALUES.K_slow.ravel()

#     # Buffers for deposition, erosion, deltas, etc.
#     dep_soil_2d   = np.zeros((rows, cols), np.float64)
#     dep_soc_2d    = np.zeros((rows, cols), np.float64)
#     dep_soil_flat = dep_soil_2d.ravel()
#     dep_soc_flat  = dep_soc_2d.ravel()

#     ero_soil_flat = np.zeros(size, np.float64)
#     ero_soc_flat  = np.zeros(size, np.float64)
#     del_fast_flat = np.zeros(size, np.float64)
#     del_slow_flat = np.zeros(size, np.float64)
#     lost_soc_flat = np.zeros(size, np.float64)
#     fast_prop     = np.zeros(size, np.float64)
#     slow_prop     = np.zeros(size, np.float64)

#     # Sorted indices by descending DEM
#     sorted_flat = np.argsort(INIT_VALUES.DEM.ravel())[::-1]

#     # Cached locals for inlined deposition
#     DEM  = INIT_VALUES.DEM
#     Cf2d = MAP_STATS.C_fast_current
#     Cs2d = MAP_STATS.C_slow_current
#     nrows, ncols = rows, cols

#     # Main loop
#     for idx in sorted_flat:
#         row = idx // cols
#         col = idx % cols

#         # Compute fast/slow proportions
#         total_C = Cf_flat[idx] + Cs_flat[idx] + 1e-9
#         fast_prop[idx] = Cf_flat[idx] / total_C
#         slow_prop[idx] = Cs_flat[idx] / total_C

#         # === Inlined deposition logic ===
#         total_slope = 0.0
#         nbrs = []
#         for (dx, dy), dist in zip(_NEIGHBOR_OFFSETS, _NEIGHBOR_DIST):
#             nr, nc = row + dx, col + dy
#             if not (0 <= nr < nrows and 0 <= nc < ncols):
#                 continue
#             diff = DEM[row, col] - DEM[nr, nc]
#             if diff > 0.0:
#                 slope = diff / dist
#                 nbrs.append((nr, nc, slope))
#                 total_slope += slope
#         if total_slope > 0.0:
#             Csum = Cf2d[row, col] + Cs2d[row, col]
#             for nr, nc, slope in nbrs:
#                 w = slope / total_slope
#                 dep_soc_flat[nr * cols + nc]  += A[nr, nc] * Csum * w
#                 dep_soil_flat[nr * cols + nc] += E_tcell[nr, nc] * w
#         # === End inlined deposition logic ===

#         # River loss
#         if river_flat[idx]:
#             lost_soc_flat[idx] += dep_soc_flat[idx]
#             continue

#         # Base erosion
#         ero_soc_flat[idx] = A_flat[idx] * (Cf_flat[idx] + Cs_flat[idx])
#         if active_flat[idx]:
#             if dam_cur_flat[idx] <= dam_max_flat[idx]:
#                 ero_soc_flat[idx] = 0.0
#                 ero_soil_flat[idx] = 0.0
#             else:
#                 extra = dam_cur_flat[idx] - dam_max_flat[idx]
#                 prop  = extra / dam_cur_flat[idx]
#                 ero_soc_flat[idx]  = A_flat[idx] * prop * (Cf_flat[idx] + Cs_flat[idx])
#                 ero_soil_flat[idx] = prop * E_flat[idx]
#             dam_cur_flat[idx] += dep_soil_flat[idx]
#             dam_cur_flat[idx] -= ero_soil_flat[idx]

#         # SOC delta updates
#         del_fast_flat[idx] += (
#             fast_prop[idx] * (dep_soc_flat[idx] + V_flat[idx] - ero_soc_flat[idx])
#             - (Kf_flat[idx] * Cf_flat[idx])
#         )
#         del_slow_flat[idx] += (
#             slow_prop[idx] * (dep_soc_flat[idx] + V_flat[idx] - ero_soc_flat[idx])
#             - (Ks_flat[idx] * Cs_flat[idx])
#         )

#     # Reconstruct 2D C arrays
#     C_fast_new = np.maximum(Cf_flat + del_fast_flat, 0.0).reshape((rows, cols))
#     C_slow_new = np.maximum(Cs_flat + del_slow_flat, 0.0).reshape((rows, cols))
#     return C_fast_new, C_slow_new

###########################################################
#                   NUMBA version
###########################################################

# @njit(nopython=True)
# def _soc_model_numba(
#     E_tcell, A,
#     dam_max_cap, dam_cur_stored,
#     active_dams, V,
#     DEM, C_fast_cur, C_slow_cur,
#     river_mask, K_fast, K_slow
# ):
#     rows, cols = DEM.shape
#     size = rows * cols

#     # Flattened inputs
#     E_flat       = E_tcell.ravel()
#     A_flat       = A.ravel()
#     V_flat       = V.ravel()
#     dam_max_flat = dam_max_cap.ravel()
#     dam_cur_flat = dam_cur_stored.ravel()
#     active_flat  = active_dams.ravel()
#     Cf_flat      = C_fast_cur.ravel()
#     Cs_flat      = C_slow_cur.ravel()
#     river_flat   = river_mask.ravel()
#     Kf_flat      = K_fast.ravel()
#     Ks_flat      = K_slow.ravel()

#     # Buffers
#     dep_soil = np.zeros(size, np.float64)
#     dep_soc  = np.zeros(size, np.float64)
#     ero_soil = np.zeros(size, np.float64)
#     ero_soc  = np.zeros(size, np.float64)
#     del_fast = np.zeros(size, np.float64)
#     del_slow = np.zeros(size, np.float64)
#     lost_soc = np.zeros(size, np.float64)
#     fast_prop= np.zeros(size, np.float64)
#     slow_prop= np.zeros(size, np.float64)

#     # Sorted DEM indices (descending)
#     DEM_flat = DEM.ravel()
#     sorted_flat = np.argsort(DEM_flat)[::-1]

#     for it in range(sorted_flat.shape[0]):
#         idx = sorted_flat[it]
#         row = idx // cols
#         col = idx % cols

#         # Fast/slow proportions
#         totC = Cf_flat[idx] + Cs_flat[idx] + 1e-9
#         fast_prop[idx] = Cf_flat[idx] / totC
#         slow_prop[idx] = Cs_flat[idx] / totC

#         # Deposition: two-pass using fixed-size neighbors arrays
#         total_slope = 0.0
#         nbr_r = np.empty(8, np.int64)
#         nbr_c = np.empty(8, np.int64)
#         nbr_s = np.empty(8, np.float64)
#         count = 0
#         for j in range(8):
#             dx, dy = _OFFSETS[j]
#             nr = row + dx; nc = col + dy
#             if nr < 0 or nr >= rows or nc < 0 or nc >= cols:
#                 continue
#             diff = DEM[row, col] - DEM[nr, nc]
#             if diff > 0.0:
#                 slope = diff / _DISTS[j]
#                 nbr_r[count] = nr
#                 nbr_c[count] = nc
#                 nbr_s[count] = slope
#                 total_slope += slope
#                 count += 1
#         if total_slope > 0.0:
#             Csum = C_fast_cur[row, col] + C_slow_cur[row, col]
#             for j in range(count):
#                 w = nbr_s[j] / total_slope
#                 nidx = nbr_r[j] * cols + nbr_c[j]
#                 dep_soc[nidx]  += A_flat[nidx] * Csum * w
#                 dep_soil[nidx] += E_flat[nidx] * w

#         # River loss
#         if river_flat[idx]:
#             lost_soc[idx] += dep_soc[idx]
#             continue

#         # Erosion and dam logic
#         base = A_flat[idx] * (Cf_flat[idx] + Cs_flat[idx])
#         if active_flat[idx]:
#             cur = dam_cur_flat[idx]
#             cap = dam_max_flat[idx]
#             if cur <= cap:
#                 e_soil = 0.0
#                 e_soc  = 0.0
#             else:
#                 extra = cur - cap
#                 p     = extra / cur
#                 e_soc  = A_flat[idx] * p * (Cf_flat[idx] + Cs_flat[idx])
#                 e_soil = p * E_flat[idx]
#             dam_cur_flat[idx] = cur + dep_soil[idx] - e_soil
#             ero_soil[idx] = e_soil
#             ero_soc[idx]  = e_soc
#         else:
#             ero_soc[idx] = base

#         # SOC change
#         del_fast[idx] += fast_prop[idx] * (dep_soc[idx] + V_flat[idx] - ero_soc[idx]) - Kf_flat[idx] * Cf_flat[idx]
#         del_slow[idx] += slow_prop[idx] * (dep_soc[idx] + V_flat[idx] - ero_soc[idx]) - Ks_flat[idx] * Cs_flat[idx]

#     # Reshape outputs
#     C_fast_new = np.maximum(Cf_flat + del_fast, 0.0).reshape((rows, cols))
#     C_slow_new = np.maximum(Cs_flat + del_slow, 0.0).reshape((rows, cols))
#     return C_fast_new, C_slow_new

# def soc_dynamic_model_new(
#     E_tcell,
#     A,
#     sorted_indicies,
#     dam_max_cap,
#     dam_cur_stored,
#     active_dams,
#     V,
#     reverse=False
# ):
#     """User‐facing wrapper that pulls globals and calls the jitted function."""
#     return _soc_model_numba(
#         E_tcell, A,
#         dam_max_cap, dam_cur_stored,
#         active_dams, V,
#         INIT_VALUES.DEM,
#         MAP_STATS.C_fast_current,
#         MAP_STATS.C_slow_current,
#         MAP_STATS.river_mask,
#         INIT_VALUES.K_fast,
#         INIT_VALUES.K_slow
#     )<|MERGE_RESOLUTION|>--- conflicted
+++ resolved
@@ -260,14 +260,9 @@
         if past:
             L_fast -= ero_soc[row][col] * init_fast_proportion[row][col]
             L_slow -= ero_soc[row][col] * init_slow_proportion[row][col]
-<<<<<<< HEAD
             
             # C_fast_past[row][col] = C_fast_current[row][col] - (init_fast_proportion[row][col] * V[row][col])
             C_fast_past[row][col] = C_fast_current[row][col] -  (V_FAST_PROP * V[row][col])
-=======
-
-            C_fast_past[row][col] = C_fast_current[row][col] - (init_fast_proportion[row][col] * V[row][col])
->>>>>>> 48a5a482
             C_fast_past[row][col] /= L_fast + 1e-9
             # C_slow_past[row][col] = C_slow_current[row][col] - (init_slow_proportion[row][col] * V[row][col])
             C_slow_past[row][col] = C_slow_current[row][col] - (1 - V_FAST_PROP) * V[row][col]
@@ -293,39 +288,10 @@
             total_dep_time += time2 - time1
         
         if not past:
-<<<<<<< HEAD
             # del_soc_fast[row][col] += init_fast_proportion[row][col] * (dep_soc[row][col] - ero_soc[row][col] + V[row][col]) - (K_fast[row][col] * C_fast_current[row][col])
             # del_soc_slow[row][col] += init_slow_proportion[row][col] * (dep_soc[row][col] - ero_soc[row][col] + V[row][col]) - (K_slow[row][col] * C_slow_current[row][col])
             del_soc_fast[row][col] += init_fast_proportion[row][col] * (dep_soc[row][col] - ero_soc[row][col]) - (K_fast[row][col] * C_fast_current[row][col]) + V_FAST_PROP * V[row][col]
             del_soc_slow[row][col] += init_slow_proportion[row][col] * (dep_soc[row][col] - ero_soc[row][col]) - (K_slow[row][col] * C_slow_current[row][col]) + (1 - V_FAST_PROP) * V[row][col] + ALPHA * K_fast[row][col] * C_fast_current[row][col]
-=======
-            del_soc_fast[row][col] += init_fast_proportion[row][col] * (dep_soc[row][col] + V[row][col] - ero_soc[row][col]) - (K_fast[row][col] * C_fast_current[row][col])
-            del_soc_slow[row][col] += init_slow_proportion[row][col] * (dep_soc[row][col] + V[row][col] - ero_soc[row][col]) - (K_slow[row][col] * C_slow_current[row][col])
-
-        # if (C_fast_past[row][col] + C_slow_past[row][col]) - (C_fast_current[row][col] + C_slow_current[row][col]) > 30:
-        #     print(f"Change in SOC: {(C_fast_past[row][col] + C_slow_past[row][col]) - (C_fast_current[row][col] + C_slow_current[row][col])}")
-        #     print(f"\tA = {A[row][col]}")
-        #     print()
-        #     print(f"\tNew SOC fast: {(C_fast_past[row][col])}")
-        #     print(f"\tOld SOC fast: {(C_fast_current[row][col])}")
-        #     print(f"\tero_soc fast: {ero_soc[row][col] * fast_proportion}")
-        #     print(f"\tdep_soc fast: {dep_soc[row][col] * fast_proportion}")
-        #     print(f"\tV fast: {V[row][col] * fast_proportion}")
-        #     print(f"\tL_fast: {L_fast}")
-        #     print(f"\tK_fast: {K_fast[row][col]}")
-        #     print(f"\tA fast: {A[row][col] * fast_proportion}")
-        #     print(f"\tfast proportion: {fast_proportion}")
-        #     print()
-        #     print(f"\tNew SOC slow: {(C_slow_past[row][col])}")
-        #     print(f"\tOld SOC slow: {(C_slow_current[row][col])}")
-        #     print(f"\tero_soc slow: {ero_soc[row][col] * slow_proportion}")
-        #     print(f"\tdep_soc slow: {dep_soc[row][col] * slow_proportion}")
-        #     print(f"\tV slow: {V[row][col] * slow_proportion}")
-        #     print(f"\tL_slow: {L_slow}")
-        #     print(f"\tK_slow: {K_slow[row][col]}")
-        #     print(f"\tA slow: {A[row][col] * slow_proportion}")
-        #     print(f"\tslow proportion: {slow_proportion}")
->>>>>>> 48a5a482
         
     time_end = time.time()
     
