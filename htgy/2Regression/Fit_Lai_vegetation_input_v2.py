import pandas as pd
import numpy as np
import matplotlib.pyplot as plt
import seaborn as sns
from scipy.optimize import curve_fit
import re
import os
import sys
<<<<<<< HEAD
from htgy.globals import *
sys.path.append(os.path.abspath(os.path.join(os.path.dirname(__file__), "..")))

# -----------------------------------------------------------
# 1. Read the Excel file containing the 3 sheets of interest
# -----------------------------------------------------------
excel_file = PROCESSED_DIR / "River_Basin_Points_Updated_copy.xlsx"

# Specify exactly which sheets to read
sheets_to_read = ["LiCha-2024", "CaiJiaChuan-2022", "WangMaoGou-2017"]
=======
from htgy.globals import *  # 假设该模块定义了 PROCESSED_DIR 等全局变量

sys.path.append(os.path.abspath(os.path.join(os.path.dirname(__file__), "..")))

# -----------------------------------------------------------
# 1. 读取包含5个sheet的Excel文件，并合并成一个DataFrame
# -----------------------------------------------------------
excel_file = PROCESSED_DIR / "River_Basin_Points_Updated.xlsx"
# 使用pandas读取Excel文件
xls = pd.ExcelFile(excel_file)
all_sheets = xls.sheet_names
>>>>>>> f195ba71

# 遍历所有sheet，将每个sheet的数据读取并合并
df_list = []
xls = pd.ExcelFile(excel_file)
for sheet in sheets_to_read:
    df_sheet = pd.read_excel(xls, sheet_name=sheet)
    df_sheet["SheetName"] = sheet  # 可选：记录数据来源sheet名称
    df_list.append(df_sheet)

# Concatenate the DataFrames from the 3 sheets
df = pd.concat(df_list, ignore_index=True)
# 去除列名中的多余空格
df.columns = df.columns.str.strip()

# -----------------------------------------------------------
# 2. 数据预处理：选择相关列并清洗数值数据
# -----------------------------------------------------------
<<<<<<< HEAD
lai_col = "2007 LAI"
soc_col = "SOC Monthly Increase (g/kg/month)"
=======
# 定义独立变量和因变量
lai_col = "2007 LAI"  # 独立变量
soc_col = "SOC Monthly Increase (g/kg/month)"  # 因变量
>>>>>>> f195ba71

print("预览选定的列数据：")
print(df[[lai_col, soc_col]].head())

def clean_numeric(value):
    """
    清洗数值数据：
    - 对字符串，去除非数字、小数点和负号的字符
    - 转换为float，若转换失败则返回NaN
    """
    if isinstance(value, str):
        # 使用正则表达式去除无关字符
        value = re.sub(r'[^\d\.-]', '', value)
        try:
            return float(value) if value else np.nan
        except ValueError:
            return np.nan
    return value

<<<<<<< HEAD
=======

# 对指定列应用数据清洗函数
>>>>>>> f195ba71
df[soc_col] = df[soc_col].apply(clean_numeric)
df[lai_col] = df[lai_col].apply(clean_numeric)

# 删除独立变量或因变量为空的数据
df_cleaned = df.dropna(subset=[lai_col, soc_col])

# -----------------------------------------------------------
# 2.1 可选：过滤掉SOC值大于指定阈值的数据
# -----------------------------------------------------------
apply_threshold_filter = True  # 设置为True则应用过滤
threshold_value = 0.15  # 阈值
if apply_threshold_filter:
    df_cleaned = df_cleaned[df_cleaned[soc_col] <= threshold_value]

# -----------------------------------------------------------
# 3. 数据分离：将正值和负值数据点分别存储，便于后续绘图
# -----------------------------------------------------------
negative_points = df_cleaned[df_cleaned[soc_col] < 0]
positive_points = df_cleaned[df_cleaned[soc_col] > 0]
print(f"数据总数: {len(df_cleaned)}")
print(f"SOC正增量数据点: {len(positive_points)}")
print(f"SOC非正（零或负）数据点: {len(negative_points)}")

# 提取用于曲线拟合的数组
X = df_cleaned[lai_col].values
Y = df_cleaned[soc_col].values

# -----------------------------------------------------------
# 4. 定义经验模型函数
# -----------------------------------------------------------
def linear_model(x, a, b):
    """线性模型: y = a * x + b"""
    return a * x + b

def exponential_model(x, a, b):
    """指数模型: y = a * exp(b * x)"""
    return a * np.exp(b * x)

def power_model(x, a, b):
    """幂函数模型: y = a * x^b"""
    return a * np.power(x, b)

def logarithmic_model(x, a, b):
    """对数模型: y = a * log(x) + b"""
    return a * np.log(x) + b

<<<<<<< HEAD
=======

# 将模型存入字典，便于遍历
>>>>>>> f195ba71
models = {
    "Linear": linear_model,
    "Exponential": exponential_model,
    "Power-Law": power_model,
    "Logarithmic": logarithmic_model
}

fit_results = {}  # 用于保存每个模型的拟合参数

# -----------------------------------------------------------
# 5. 使用curve_fit对每个模型进行拟合
# -----------------------------------------------------------
print("\n模型拟合结果：")
for name, model in models.items():
    try:
        # 进行曲线拟合，设置maxfev以增加迭代次数防止不收敛
        params, _ = curve_fit(model, X, Y, maxfev=5000)
        fit_results[name] = params
        # 格式化并打印拟合的方程
        if name == "Linear":
            equation_text = f"y = {params[0]:.8f} * LAI + {params[1]:.8f}"
        elif name == "Exponential":
            equation_text = f"y = {params[0]:.8f} * exp({params[1]:.8f} * LAI)"
        elif name == "Power-Law":
            equation_text = f"y = {params[0]:.8f} * LAI^{params[1]:.8f}"
        elif name == "Logarithmic":
            equation_text = f"y = {params[0]:.8f} * log(LAI) + {params[1]:.8f}"
        print(f"{name}模型: {equation_text}")
    except Exception as e:
        print(f"无法拟合 {name} 模型: {e}")

# -----------------------------------------------------------
# 5.1 误差分析：计算每个模型的残差平方和、均方误差、RMSE及R²
# -----------------------------------------------------------
print("\n模型误差分析：")
error_analysis = {}
for name, model in models.items():
    if name in fit_results:
        params = fit_results[name]
        # 使用拟合参数计算预测值
        y_pred = model(X, *params)
        # 计算残差
        residuals = Y - y_pred
        # 残差平方和 (Sum of Squared Residuals)
        ss_res = np.sum(residuals ** 2)
        # 总平方和 (Total Sum of Squares)
        ss_tot = np.sum((Y - np.mean(Y)) ** 2)
        # R²计算，防止除0错误
        r_squared = 1 - (ss_res / ss_tot) if ss_tot != 0 else float('nan')
        # 均方误差（MSE）和均方根误差（RMSE）
        mse = np.mean(residuals ** 2)
        rmse = np.sqrt(mse)
        error_analysis[name] = {"SS_res": ss_res, "MSE": mse, "RMSE": rmse, "R2": r_squared}
        print(f"{name}模型: SS_res = {ss_res:.6f}, MSE = {mse:.6f}, RMSE = {rmse:.6f}, R² = {r_squared:.6f}")

# -----------------------------------------------------------
# 6. 绘制数据点及拟合曲线图
# -----------------------------------------------------------
# 生成用于绘图的x值序列
x_vals = np.linspace(X.min(), X.max(), 100)

plt.figure(figsize=(10, 6))

# 绘制正SOC增量（蓝色）和负SOC增量（红色）数据点
sns.scatterplot(x=positive_points[lai_col], y=positive_points[soc_col],
                color="blue", alpha=0.7, label="Positive SOC Increase")
sns.scatterplot(x=negative_points[lai_col], y=negative_points[soc_col],
                color="red", alpha=0.7, label="Negative SOC Increase")

# 绘制各模型拟合曲线，并在图上标注模型公式
for name, model in models.items():
    if name in fit_results:
        params = fit_results[name]
        y_vals = model(x_vals, *params)
        plt.plot(x_vals, y_vals, label=f"{name} Fit")
        # 格式化标注公式
        if name == "Linear":
            equation_text = f"y = {params[0]:.4f} * LAI + {params[1]:.4f}"
        elif name == "Exponential":
            equation_text = f"y = {params[0]:.4f} * exp({params[1]:.4f} * LAI)"
        elif name == "Power-Law":
            equation_text = f"y = {params[0]:.4f} * LAI^{params[1]:.4f}"
        elif name == "Logarithmic":
            equation_text = f"y = {params[0]:.4f} * log(LAI) + {params[1]:.4f}"

        # 动态确定公式标注的位置（在x_vals的10百分位处标注）
        x_pos = np.percentile(x_vals, 10)
        y_pos = model(x_pos, *params) * 1.1  # 在拟合曲线上方稍微偏移
        plt.text(x_pos, y_pos, equation_text, fontsize=10, color="black",
                 bbox=dict(facecolor='white', alpha=0.5))

plt.xlabel("2007 LAI")
plt.ylabel("SOC Monthly Increase (g/kg/month)")
plt.title("Empirical Fit of 2007 LAI vs. SOC Monthly Increase (3 Sheets Only)")
plt.legend()
plt.grid(True)
plt.show()<|MERGE_RESOLUTION|>--- conflicted
+++ resolved
@@ -6,18 +6,6 @@
 import re
 import os
 import sys
-<<<<<<< HEAD
-from htgy.globals import *
-sys.path.append(os.path.abspath(os.path.join(os.path.dirname(__file__), "..")))
-
-# -----------------------------------------------------------
-# 1. Read the Excel file containing the 3 sheets of interest
-# -----------------------------------------------------------
-excel_file = PROCESSED_DIR / "River_Basin_Points_Updated_copy.xlsx"
-
-# Specify exactly which sheets to read
-sheets_to_read = ["LiCha-2024", "CaiJiaChuan-2022", "WangMaoGou-2017"]
-=======
 from htgy.globals import *  # 假设该模块定义了 PROCESSED_DIR 等全局变量
 
 sys.path.append(os.path.abspath(os.path.join(os.path.dirname(__file__), "..")))
@@ -29,17 +17,14 @@
 # 使用pandas读取Excel文件
 xls = pd.ExcelFile(excel_file)
 all_sheets = xls.sheet_names
->>>>>>> f195ba71
 
 # 遍历所有sheet，将每个sheet的数据读取并合并
 df_list = []
-xls = pd.ExcelFile(excel_file)
-for sheet in sheets_to_read:
+for sheet in all_sheets:
     df_sheet = pd.read_excel(xls, sheet_name=sheet)
     df_sheet["SheetName"] = sheet  # 可选：记录数据来源sheet名称
     df_list.append(df_sheet)
 
-# Concatenate the DataFrames from the 3 sheets
 df = pd.concat(df_list, ignore_index=True)
 # 去除列名中的多余空格
 df.columns = df.columns.str.strip()
@@ -47,17 +32,13 @@
 # -----------------------------------------------------------
 # 2. 数据预处理：选择相关列并清洗数值数据
 # -----------------------------------------------------------
-<<<<<<< HEAD
-lai_col = "2007 LAI"
-soc_col = "SOC Monthly Increase (g/kg/month)"
-=======
 # 定义独立变量和因变量
 lai_col = "2007 LAI"  # 独立变量
 soc_col = "SOC Monthly Increase (g/kg/month)"  # 因变量
->>>>>>> f195ba71
 
 print("预览选定的列数据：")
 print(df[[lai_col, soc_col]].head())
+
 
 def clean_numeric(value):
     """
@@ -74,11 +55,8 @@
             return np.nan
     return value
 
-<<<<<<< HEAD
-=======
 
 # 对指定列应用数据清洗函数
->>>>>>> f195ba71
 df[soc_col] = df[soc_col].apply(clean_numeric)
 df[lai_col] = df[lai_col].apply(clean_numeric)
 
@@ -106,6 +84,7 @@
 X = df_cleaned[lai_col].values
 Y = df_cleaned[soc_col].values
 
+
 # -----------------------------------------------------------
 # 4. 定义经验模型函数
 # -----------------------------------------------------------
@@ -113,23 +92,23 @@
     """线性模型: y = a * x + b"""
     return a * x + b
 
+
 def exponential_model(x, a, b):
     """指数模型: y = a * exp(b * x)"""
     return a * np.exp(b * x)
 
+
 def power_model(x, a, b):
     """幂函数模型: y = a * x^b"""
     return a * np.power(x, b)
 
+
 def logarithmic_model(x, a, b):
     """对数模型: y = a * log(x) + b"""
     return a * np.log(x) + b
 
-<<<<<<< HEAD
-=======
 
 # 将模型存入字典，便于遍历
->>>>>>> f195ba71
 models = {
     "Linear": linear_model,
     "Exponential": exponential_model,
@@ -223,7 +202,7 @@
 
 plt.xlabel("2007 LAI")
 plt.ylabel("SOC Monthly Increase (g/kg/month)")
-plt.title("Empirical Fit of 2007 LAI vs. SOC Monthly Increase (3 Sheets Only)")
+plt.title("Empirical Fit of 2007 LAI vs. SOC Monthly Increase (Combined Data)")
 plt.legend()
 plt.grid(True)
 plt.show()